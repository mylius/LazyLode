use crate::navigation::types::{Direction, VimMode};
<<<<<<< HEAD
use lazy_static::lazy_static;
use std::sync::Mutex;

lazy_static! {
    static ref GLOBAL_YANK_BUFFER: Mutex<String> = Mutex::new(String::new());
}
=======
>>>>>>> 57354bed
use crossterm::event::{KeyCode, KeyModifiers};

/// Vim-style text editor for handling text input with vim keybindings
#[derive(Debug, Clone)]
pub struct VimEditor {
    /// Current vim mode
    pub mode: VimMode,
    /// Text content
    content: String,
    /// Cursor position (row, column)
    cursor_position: (usize, usize),
    /// Whether we're in replace mode
    replace_mode: bool,
    /// Last key pressed (for double-key commands like 'dd')
    last_key: Option<char>,
    /// Visual selection start position
    visual_start: Option<(usize, usize)>,
}

impl VimEditor {
    pub fn new() -> Self {
        Self {
            mode: VimMode::Normal,
            content: String::new(),
            cursor_position: (0, 0),
            replace_mode: false,
            last_key: None,
            visual_start: None,
        }
    }

    pub fn set_yank_buffer(&mut self, text: String) {
        if let Ok(mut global) = GLOBAL_YANK_BUFFER.lock() {
            *global = text;
        }
    }

    pub fn with_content(content: String) -> Self {
        Self {
            content,
            ..Self::new()
        }
    }

    pub fn mode(&self) -> VimMode {
        self.mode
    }

    pub fn content(&self) -> &str {
        &self.content
    }

    pub fn cursor_position(&self) -> (usize, usize) {
        self.cursor_position
    }

    pub fn set_cursor_position(&mut self, pos: (usize, usize)) {
        self.cursor_position = pos;
    }

    pub fn set_content(&mut self, content: String) {
        self.content = content;
        self.cursor_position = (0, 0);
    }

    /// Handle a key event and return whether it was consumed
    pub fn handle_key(&mut self, key: KeyCode, modifiers: KeyModifiers) -> bool {
        if modifiers != KeyModifiers::empty() {
            return false; // Don't handle modified keys for now
        }

        match self.mode {
            VimMode::Normal => self.handle_normal_mode(key),
            VimMode::Insert => self.handle_insert_mode(key),
            VimMode::Visual => self.handle_visual_mode(key),
            VimMode::Command => self.handle_command_mode(key),
        }
    }

    fn handle_normal_mode(&mut self, key: KeyCode) -> bool {
        match key {
            KeyCode::Char('i') => {
                self.mode = VimMode::Insert;
                true
            }
            KeyCode::Char('a') => {
                self.mode = VimMode::Insert;
                // 'a' should move cursor right first, then enter insert mode
                self.move_cursor(Direction::Right);
                true
            }
            KeyCode::Char('o') => {
                self.mode = VimMode::Insert;
                self.insert_newline();
                true
            }
            KeyCode::Char('O') => {
                self.mode = VimMode::Insert;
                self.insert_newline_above();
                true
            }
            KeyCode::Char('h') | KeyCode::Left => {
                self.move_cursor(Direction::Left);
                true
            }
            KeyCode::Char('j') | KeyCode::Down => {
                self.move_cursor(Direction::Down);
                true
            }
            KeyCode::Char('k') | KeyCode::Up => {
                self.move_cursor(Direction::Up);
                true
            }
            KeyCode::Char('l') | KeyCode::Right => {
                self.move_cursor(Direction::Right);
                true
            }
            KeyCode::Char('w') => {
                self.move_to_next_word();
                true
            }
            KeyCode::Char('b') => {
                self.move_to_previous_word();
                true
            }
            KeyCode::Char('0') => {
                self.move_to_line_start();
                true
            }
            KeyCode::Char('$') => {
                self.move_to_line_end();
                true
            }
            KeyCode::Char('d') => {
                if self.last_key == Some('d') {
                    self.delete_line();
                    self.last_key = None;
                } else {
                    self.last_key = Some('d');
                }
                true
            }
            KeyCode::Char('x') => {
                self.delete_char_at_cursor();
                true
            }
            KeyCode::Char('r') => {
                self.replace_mode = true;
                true
            }
            KeyCode::Char(':') => {
                self.mode = VimMode::Command;
                true
            }
            KeyCode::Char('v') => {
                self.mode = VimMode::Visual;
                self.visual_start = Some(self.cursor_position);
                true
            }
            KeyCode::Char('y') => {
                if self.last_key == Some('y') {
                    self.yank_line();
                    self.last_key = None;
                } else {
                    self.last_key = Some('y');
                }
                true
            }
            KeyCode::Char('Y') => {
                self.yank_line();
                self.last_key = None;
                true
            }
            KeyCode::Esc => {
                self.mode = VimMode::Normal;
                self.replace_mode = false;
                self.last_key = None;
                self.visual_start = None;
                true
            }
            _ => {
                // Clear last_key if it's a non-matching key (prevents stuck state)
                if self.last_key.is_some() {
                    self.last_key = None;
                }
                false
            }
        }
    }

    fn handle_insert_mode(&mut self, key: KeyCode) -> bool {
        match key {
            KeyCode::Esc => {
                self.mode = VimMode::Normal;
                true
            }
            KeyCode::Char(c) => {
                if self.replace_mode {
                    self.replace_char_at_cursor(c);
                    self.replace_mode = false;
                } else {
                    self.insert_char_at_cursor(c);
                }
                true
            }
            KeyCode::Backspace => {
                self.delete_char_before_cursor();
                true
            }
            KeyCode::Enter => {
                self.insert_newline();
                true
            }
            KeyCode::Left => {
                self.move_cursor(Direction::Left);
                true
            }
            KeyCode::Right => {
                self.move_cursor(Direction::Right);
                true
            }
            KeyCode::Up => {
                self.move_cursor(Direction::Up);
                true
            }
            KeyCode::Down => {
                self.move_cursor(Direction::Down);
                true
            }
            _ => false,
        }
    }

    fn handle_visual_mode(&mut self, key: KeyCode) -> bool {
        match key {
            KeyCode::Esc => {
                self.mode = VimMode::Normal;
                self.visual_start = None;
                true
            }
            KeyCode::Char('h') | KeyCode::Left => {
                self.move_cursor(Direction::Left);
                true
            }
            KeyCode::Char('j') | KeyCode::Down => {
                self.move_cursor(Direction::Down);
                true
            }
            KeyCode::Char('k') | KeyCode::Up => {
                self.move_cursor(Direction::Up);
                true
            }
            KeyCode::Char('l') | KeyCode::Right => {
                self.move_cursor(Direction::Right);
                true
            }
            KeyCode::Char('y') => {
                self.yank_selection();
                self.mode = VimMode::Normal;
                self.visual_start = None;
                true
            }
            _ => false,
        }
    }

    fn handle_command_mode(&mut self, key: KeyCode) -> bool {
        match key {
            KeyCode::Esc => {
                self.mode = VimMode::Normal;
                true
            }
            KeyCode::Enter => {
                // Execute command (would be handled by parent)
                self.mode = VimMode::Normal;
                true
            }
            _ => false,
        }
    }

    pub fn move_cursor(&mut self, direction: Direction) {
        let (row, col) = self.cursor_position;
        let lines: Vec<&str> = self.content.lines().collect();

        if lines.is_empty() {
            return;
        }

        match direction {
            Direction::Left => {
                if col > 0 {
                    self.cursor_position = (row, col - 1);
                }
            }
            Direction::Right => {
                let line_len = lines.get(row).map(|l| l.len()).unwrap_or(0);
                if col < line_len {
                    self.cursor_position = (row, col + 1);
                }
            }
            Direction::Up => {
                if row > 0 {
                    let new_col = col.min(lines[row - 1].len());
                    self.cursor_position = (row - 1, new_col);
                }
            }
            Direction::Down => {
                if row + 1 < lines.len() {
                    let new_col = col.min(lines[row + 1].len());
                    self.cursor_position = (row + 1, new_col);
                }
            }
        }
    }

    pub fn move_to_next_word(&mut self) {
        // Simplified word movement - move to next space or end of line
        let (row, col) = self.cursor_position;
        let lines: Vec<&str> = self.content.lines().collect();

        if let Some(line) = lines.get(row) {
            let remaining = &line[col..];
            if let Some(pos) = remaining.find(' ') {
                self.cursor_position = (row, col + pos + 1);
            } else {
                self.cursor_position = (row, line.len());
            }
        }
    }

    pub fn move_to_previous_word(&mut self) {
        // Simplified word movement - move to previous space or start of line
        let (row, col) = self.cursor_position;
        let lines: Vec<&str> = self.content.lines().collect();

        if let Some(line) = lines.get(row) {
            let before = &line[..col];
            if let Some(pos) = before.rfind(' ') {
                self.cursor_position = (row, pos + 1);
            } else {
                self.cursor_position = (row, 0);
            }
        }
    }

    pub fn move_to_line_start(&mut self) {
        self.cursor_position = (self.cursor_position.0, 0);
    }

    pub fn move_to_line_end(&mut self) {
        let (row, _) = self.cursor_position;
        let lines: Vec<&str> = self.content.lines().collect();

        if let Some(line) = lines.get(row) {
            self.cursor_position = (row, line.len());
        }
    }

    pub fn insert_char_at_cursor(&mut self, c: char) {
        let (row, col) = self.cursor_position;
        let mut lines: Vec<String> = self.content.lines().map(|s| s.to_string()).collect();

        if lines.is_empty() {
            lines.push(String::new());
        }

        if let Some(line) = lines.get_mut(row) {
            line.insert(col, c);
            self.cursor_position = (row, col + 1);
        }

        self.content = lines.join("\n");
    }

    fn replace_char_at_cursor(&mut self, c: char) {
        let (row, col) = self.cursor_position;
        let mut lines: Vec<String> = self.content.lines().map(|s| s.to_string()).collect();

        if let Some(line) = lines.get_mut(row) {
            if col < line.len() {
                line.replace_range(col..col + 1, &c.to_string());
                self.cursor_position = (row, col + 1);
            }
        }

        self.content = lines.join("\n");
    }

    pub fn delete_char_at_cursor(&mut self) {
        let (row, col) = self.cursor_position;
        let mut lines: Vec<String> = self.content.lines().map(|s| s.to_string()).collect();

        if let Some(line) = lines.get_mut(row) {
            if col < line.len() {
                line.remove(col);
            }
        }

        self.content = lines.join("\n");
    }

    pub fn delete_char_before_cursor(&mut self) {
        let (row, col) = self.cursor_position;
        let mut lines: Vec<String> = self.content.lines().map(|s| s.to_string()).collect();

        if let Some(line) = lines.get_mut(row) {
            if col > 0 {
                line.remove(col - 1);
                self.cursor_position = (row, col - 1);
            }
        }

        self.content = lines.join("\n");
    }

    pub fn delete_line(&mut self) {
        let row = self.cursor_position.0;
        let mut lines: Vec<String> = self.content.lines().map(|s| s.to_string()).collect();

        if row < lines.len() {
            lines.remove(row);
            if lines.is_empty() {
                lines.push(String::new());
            }
            self.cursor_position = (row.min(lines.len() - 1), 0);
        }

        self.content = lines.join("\n");
    }

    pub fn insert_newline(&mut self) {
        let (row, col) = self.cursor_position;
        let mut lines: Vec<String> = self.content.lines().map(|s| s.to_string()).collect();

        if let Some(line) = lines.get_mut(row) {
            let before = line[..col].to_string();
            let after = line[col..].to_string();
            *line = before;
            lines.insert(row + 1, after);
        }

        self.cursor_position = (row + 1, 0);
        self.content = lines.join("\n");
    }

    fn insert_newline_above(&mut self) {
        let (row, _col) = self.cursor_position;
        let mut lines: Vec<String> = self.content.lines().map(|s| s.to_string()).collect();

        lines.insert(row, String::new());
        self.cursor_position = (row, 0);
        self.content = lines.join("\n");
    }

    pub fn yank_line(&mut self) -> Option<String> {
        let (row, _) = self.cursor_position;
        let lines: Vec<&str> = if self.content.is_empty() {
            vec![""]
        } else {
            self.content.lines().collect()
        };

        if let Some(line) = lines.get(row) {
            if let Ok(mut global) = GLOBAL_YANK_BUFFER.lock() {
                *global = (*line).to_string();
            }
            Some(format!("Yanked line: {}", line))
        } else {
            None
        }
    }

    pub fn yank_selection(&mut self) -> Option<String> {
        if let Some(start) = self.visual_start {
            let end = self.cursor_position;
            let selected_text = self.get_text_between(start, end);
            let status_msg = format!("Yanked selection: {}", selected_text);
            if let Ok(mut global) = GLOBAL_YANK_BUFFER.lock() {
                *global = selected_text.clone();
            }
            Some(status_msg)
        } else {
            None
        }
    }

    pub fn yank_word(&mut self) -> Option<String> {
        let (row, col) = self.cursor_position;
        let lines: Vec<&str> = self.content.lines().collect();

        if let Some(line) = lines.get(row) {
            let word = self.get_word_at_position(line, col);
            let status_msg = format!("Yanked word: {}", word);
            if let Ok(mut global) = GLOBAL_YANK_BUFFER.lock() {
                *global = word.clone();
            }
            Some(status_msg)
        } else {
            None
        }
    }

    pub fn yank_to_line_end(&mut self) -> Option<String> {
        let (row, col) = self.cursor_position;
        let lines: Vec<&str> = self.content.lines().collect();

        if let Some(line) = lines.get(row) {
            let remaining = &line[col..];
            if let Ok(mut global) = GLOBAL_YANK_BUFFER.lock() {
                *global = remaining.to_string();
            }
            Some(format!("Yanked to line end: {}", remaining))
        } else {
            None
        }
    }

    pub fn yank_to_line_start(&mut self) -> Option<String> {
        let (row, col) = self.cursor_position;
        let lines: Vec<&str> = self.content.lines().collect();

        if let Some(line) = lines.get(row) {
            let before = &line[..col];
            if let Ok(mut global) = GLOBAL_YANK_BUFFER.lock() {
                *global = before.to_string();
            }
            Some(format!("Yanked to line start: {}", before))
        } else {
            None
        }
    }

    pub fn paste(&mut self) {
        let mut source = String::new();
        if let Ok(global) = GLOBAL_YANK_BUFFER.lock() {
            source = global.clone();
        }
        if source.is_empty() {
            return;
        }

        let (row, col) = self.cursor_position;
        let mut lines: Vec<String> = self.content.lines().map(|s| s.to_string()).collect();

        if lines.is_empty() {
            lines.push(String::new());
        }

        if let Some(line) = lines.get_mut(row) {
            let insert_pos = col.min(line.len());
            line.insert_str(insert_pos, &source);
            self.cursor_position = (row, insert_pos + source.len());
        }

        self.content = lines.join("\n");
    }

    fn get_text_between(&self, start: (usize, usize), end: (usize, usize)) -> String {
        let lines: Vec<&str> = self.content.lines().collect();
        let (start_row, start_col) = start;
        let (end_row, end_col) = end;

        if start_row == end_row {
            if let Some(line) = lines.get(start_row) {
                let start_pos = start_col.min(line.len());
                let end_pos = end_col.min(line.len());
                if start_pos < end_pos {
                    return line[start_pos..end_pos].to_string();
                }
            }
        } else {
            let mut result = String::new();
            for row in start_row..=end_row.min(lines.len().saturating_sub(1)) {
                if let Some(line) = lines.get(row) {
                    if row == start_row {
                        result.push_str(&line[start_col.min(line.len())..]);
                    } else if row == end_row {
                        result.push_str(&line[..end_col.min(line.len())]);
                    } else {
                        result.push_str(line);
                    }
                    if row < end_row {
                        result.push('\n');
                    }
                }
            }
            return result;
        }
        String::new()
    }

    fn get_word_at_position(&self, line: &str, col: usize) -> String {
        if col >= line.len() {
            return String::new();
        }

        let chars: Vec<char> = line.chars().collect();
        let mut start = col;
        let mut end = col;

        while start > 0 && chars[start - 1].is_alphanumeric() {
            start -= 1;
        }

        while end < chars.len() && chars[end].is_alphanumeric() {
            end += 1;
        }

        if start < end {
            chars[start..end].iter().collect()
        } else {
            String::new()
        }
    }

    // No system clipboard integration; yanks are stored in a global in-app buffer
}<|MERGE_RESOLUTION|>--- conflicted
+++ resolved
@@ -1,13 +1,10 @@
 use crate::navigation::types::{Direction, VimMode};
-<<<<<<< HEAD
 use lazy_static::lazy_static;
 use std::sync::Mutex;
 
 lazy_static! {
     static ref GLOBAL_YANK_BUFFER: Mutex<String> = Mutex::new(String::new());
 }
-=======
->>>>>>> 57354bed
 use crossterm::event::{KeyCode, KeyModifiers};
 
 /// Vim-style text editor for handling text input with vim keybindings
@@ -623,6 +620,4 @@
             String::new()
         }
     }
-
-    // No system clipboard integration; yanks are stored in a global in-app buffer
 }